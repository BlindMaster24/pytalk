import math
import threading
import time
from collections.abc import Callable
from typing import Any, cast

from .implementation.TeamTalkPy import TeamTalk5 as sdk


def timestamp() -> int:
    return int(round(time.time() * 1000))


DEF_WAIT = 1500


def _wait_for_event(
    ttclient: sdk.TeamTalk,
    event: sdk.ClientEvent | list[sdk.ClientEvent],
    timeout: int = DEF_WAIT,
) -> tuple[bool, sdk.TTMessage]:
    events = event if isinstance(event, list) else [event]
    msg = ttclient.getMessage(timeout)
    end = timestamp() + timeout
    while msg.nClientEvent not in events:
        if timestamp() >= end:
            return False, cast("Any", sdk.TTMessage())
        msg = ttclient.getMessage(timeout)

    return True, msg


def _wait_for_cmd_success(
    ttclient: sdk.TeamTalk, cmdid: int, timeout: int
) -> tuple[bool, sdk.TTMessage]:
    result = True
    while result:
        result, msg = _wait_for_event(
            ttclient,
            cast("sdk.ClientEvent", sdk.ClientEvent.CLIENTEVENT_CMD_SUCCESS),
            timeout,
        )
        if result and msg.nSource == cmdid:
            return result, msg

    return False, cast("Any", sdk.TTMessage())


def _wait_for_cmd(
    ttclient: sdk.TeamTalk, cmdid: int, timeout: int
) -> tuple[bool, sdk.TTMessage | sdk.ClientErrorMsg]:
    end = timestamp() + timeout
    while True:
        msg = ttclient.getMessage()
        if msg.nClientEvent == sdk.ClientEvent.CLIENTEVENT_CMD_ERROR:
            if msg.nSource == cmdid:
                return False, msg.clienterrormsg
        elif (
            msg.nClientEvent == sdk.ClientEvent.CLIENTEVENT_CMD_SUCCESS
            and msg.nSource == cmdid
        ):
            return True, msg
        if timestamp() >= end:
            return False, sdk.TTMessage()


def _get_abs_time_diff(t1: float, t2: float) -> int:
    t1 = int(round(t1 * 1000))
    t2 = int(round(t2 * 1000))
    return abs(t1 - t2)


def _get_tt_obj_attribute(obj: object, attr: str) -> object:  # noqa: C901
    name = ""
    for name_part in attr.split("_"):
        if name_part.lower() == "id":
            name += "ID"
<<<<<<< HEAD
=======
        elif name_part.lower() == "ip":
            name += "IP"
>>>>>>> 1ce9828e
        elif name_part.lower() == "tx":
            name += "TX"
        elif name_part.lower() == "rx":
            name += "RX"
        elif name_part.lower() == "msec":
            name += "MSec"
        elif name_part.isupper():
            name += name_part
        else:
            name += name_part.capitalize()
    prefixes = ["n", "sz", "b", "u"]
    for prefix in prefixes:
        try:
            return getattr(obj, f"{prefix}{name}")
        except AttributeError:
            pass
    try:
        return getattr(obj, f"{name[0].lower()}{name[1:]}")
    except AttributeError:
        pass
    raise AttributeError(f"Could not find attribute {name} in {obj}")


def percent_to_ref_volume(percent: float) -> int:
    """Convert a percentage (0-100) to the internal TeamTalk volume value.

    Matches the TeamTalk Qt client's user volume scaling.

    Args:
        percent (float): The volume percentage (0.0 to 100.0).

    Returns:
        int: The corresponding internal TeamTalk volume value, clamped to SDK limits.

    """
    if percent <= 0:
        return sdk.SoundLevel.SOUND_VOLUME_MIN

    percent = max(0.0, min(100.0, percent))

    try:
        internal_volume_float = 82.832 * math.exp(0.0508 * percent) - 50.0
    except OverflowError:
        return sdk.SoundLevel.SOUND_VOLUME_MAX

    internal_volume = int(round(internal_volume_float))
    return max(
        sdk.SoundLevel.SOUND_VOLUME_MIN,
        min(sdk.SoundLevel.SOUND_VOLUME_MAX, internal_volume),
    )


def ref_volume_to_percent(volume: int) -> int:
    """Convert an internal TeamTalk volume value to a percentage (0-100).

    Matches the TeamTalk Qt client's user volume scaling.

    Args:
        volume (int): The internal TeamTalk volume value.S

    Returns:
        int: The corresponding volume percentage (0-100).

    """
    if volume <= sdk.SoundLevel.SOUND_VOLUME_MIN:
        return 0

    try:
        internal_volume_float = float(volume)
        safe_volume = max(
            internal_volume_float, float(sdk.SoundLevel.SOUND_VOLUME_MIN) - 49.9
        )
        d = (safe_volume + 50.0) / 82.832
        if d <= 0:
            return 0
        percentage = math.log(d) / 0.0508
    except (ValueError, OverflowError):
        return 0

    rounded_percentage = int(round(percentage))
    return max(0, min(100, rounded_percentage))


def _set_tt_obj_attribute(obj: object, attr: str, value: object) -> None:
    name = ""
    for name_part in attr.split("_"):
        if name_part.lower() == "id":
            name += "ID"
        else:
            name += name_part.capitalize()
    try:
        setattr(obj, f"n{name}", value)
        return
    except AttributeError:
        pass
    try:
        setattr(obj, f"sz{name}", value)
        return
    except AttributeError:
        pass
    try:
        setattr(obj, f"b{name}", value)
        return
    except AttributeError:
        pass
    try:
        setattr(obj, f"u{name}", value)
        return
    except AttributeError:
        pass
    try:
        setattr(obj, f"{name[0].lower()}{name[1:]}", value)
        return
    except AttributeError:
        pass
    raise AttributeError(f"Could not set attribute {name} in {obj}")


def _tt_attr_to_py_attr(attr: str) -> str:
    name = ""
    if attr.lower() == "id":
        name = "id"
    else:
        new_attr = ""
        for x in range(len(attr)):
            if attr[x].isupper():
                new_attr = attr[x:]
                break
        if new_attr.isupper():
            return new_attr.lower()
        name = new_attr[0].lower()
        for x in range(1, len(new_attr)):
            if new_attr[x].isupper():
                if x + 1 < len(new_attr) and new_attr[x + 1].isupper():
                    name += new_attr[x].lower()
                else:
                    name += f"_{new_attr[x].lower()}"
            else:
                name += new_attr[x]
    return name


def _do_after(delay: float, func: Callable[..., Any]) -> None:
    def _do_after_thread(delay: float, func: Callable[..., Any]) -> None:
        initial_time = time.time()
        while _get_abs_time_diff(initial_time, time.time()) < (delay * 1000):
            time.sleep(0.001)
        func()

    threading.Thread(
        daemon=True,
        target=_do_after_thread,
        args=(
            delay,
            func,
        ),
    ).start()<|MERGE_RESOLUTION|>--- conflicted
+++ resolved
@@ -75,11 +75,8 @@
     for name_part in attr.split("_"):
         if name_part.lower() == "id":
             name += "ID"
-<<<<<<< HEAD
-=======
         elif name_part.lower() == "ip":
             name += "IP"
->>>>>>> 1ce9828e
         elif name_part.lower() == "tx":
             name += "TX"
         elif name_part.lower() == "rx":
