"""Module contains the TeamTalkInstance class.

The TeamTalkInstance class contains one instance of a connection to a TeamTalkServer.
It is used to send and receive messages, join and leave channels,
and perform other actions.
In addition, it's also here that events are dispatched.
"""

from __future__ import annotations

import asyncio
import ctypes
import logging
import sys
import threading
import time
from pathlib import Path
from typing import TYPE_CHECKING, Any, cast

if TYPE_CHECKING:
    from collections.abc import Callable

from ._utils import (
    _do_after,
    _wait_for_cmd,
    _wait_for_event,
    percent_to_ref_volume,
    ref_volume_to_percent,
)
from .audio import (
    AudioBlock,
    MuxedAudioBlock,
    _AcquireUserAudioBlock,
    _ReleaseUserAudioBlock,
)
from .backoff import Backoff

if TYPE_CHECKING:
    from .bot import TeamTalkBot
from .channel import Channel as TeamTalkChannel
from .channel import ChannelType
from .codec import CodecType
from .device import SoundDevice
from .enums import Status, TeamTalkServerInfo, UserType
from .exceptions import PytalkPermissionError, TeamTalkError
from .implementation.TeamTalkPy import TeamTalk5 as sdk
from .message import (
    BroadcastMessage,
    ChannelMessage,
    CustomMessage,
    DirectMessage,
    Message,
)
from .permission import Permission
from .server import Server as TeamTalkServer
from .statistics import Statistics as TeamTalkServerStatistics
from .tt_file import RemoteFile

if TYPE_CHECKING:
    from .subscription import Subscription
from .user import User as TeamTalkUser
from .user_account import BannedUserAccount as TeamTalkBannedUserAccount
from .user_account import UserAccount as TeamTalkUserAccount

DEFAULT_SOUND_DEVICE_COUNT = 2
PERCENTAGE_MIN = 0
PERCENTAGE_MAX = 100

_log = logging.getLogger(__name__)


class TeamTalkInstance(sdk.TeamTalk):
    """Represents a TeamTalk5 instance."""

    def __init__(
        self,
        bot: TeamTalkBot,
        server_info: TeamTalkServerInfo,
        reconnect: bool = True,
        backoff_config: dict[str, Any] | None = None,
    ) -> None:
        """Initialize a pytalk.TeamTalkInstance instance.

        Args:
            bot: The pytalk.Bot instance.
            server_info: The server info for the server we wish to connect to.
            reconnect (bool): Whether to automatically reconnect to the server if the
                connection is lost. Defaults to True.
            backoff_config (Optional[dict]): Configuration for the exponential backoff.
                Accepts keys like `base`, `exponent`, `max_value`, `max_tries`.
                These settings govern the retry behavior for both the initial
                connection sequence and for reconnections after a connection loss.
                Defaults to `None` (using default Backoff settings).

        """
        super().__init__()
        self.bot = bot
        self.server_info = server_info
        self.server = TeamTalkServer(self, server_info)
        self.channel = lambda: self.get_channel(self.getMyChannelID())
        self.connected = False
        self.logged_in = False
        self.init_time = time.time()
        self.user_accounts: list[TeamTalkUserAccount] = []
        self.banned_users: list[TeamTalkBannedUserAccount] = []
        self._current_input_device_id: int | None = -1
        self._audio_sdk_lock = threading.Lock()
        self.reconnect_enabled = reconnect
        if backoff_config:
            self._backoff = Backoff(**backoff_config)
        else:
            self._backoff = Backoff()

    def connect(self, *_args: Any, **_kwargs: Any) -> bool:  # noqa: ANN401
        """Make a single synchronous attempt to connect to the server.

        Waits for a success or failure event from the SDK for this attempt.

        Returns:
            bool: True if the connection was successful, False otherwise.

        """
        if not super().connect(
            sdk.ttstr(self.server_info.host),  # type: ignore [arg-type]
            self.server_info.tcp_port,
            self.server_info.udp_port,
            bEncrypted=self.server_info.encrypted,
        ):
            return False
        result, msg = _wait_for_event(
            self, cast("sdk.ClientEvent", sdk.ClientEvent.CLIENTEVENT_CON_SUCCESS)
        )
        if not result:
            return False

        if msg.nClientEvent == sdk.ClientEvent.CLIENTEVENT_CON_SUCCESS:
            self.bot.dispatch("my_connect", self.server)
            self.connected = True
            self.init_time = time.time()
            return True
        if msg.nClientEvent == sdk.ClientEvent.CLIENTEVENT_CON_FAILED:
            self.bot.dispatch("my_connect_failed", self.server)
            return False
        if msg.nClientEvent == sdk.ClientEvent.CLIENTEVENT_CON_CRYPT_ERROR:
            self.bot.dispatch("my_connect_crypt_error", self.server)
            return False
        return False

    def login(self, join_channel_on_login: bool = True) -> bool:
        """Make a single synchronous attempt to log in to the server.

        Waits for a success or failure event from the SDK for this attempt.

        Args:
            join_channel_on_login: Whether to join the channel on login or not.

        Returns:
            bool: True if the login was successful, False otherwise.

        """
        super().doLogin(
            sdk.ttstr(self.server_info.nickname),  # type: ignore [arg-type]
            sdk.ttstr(self.server_info.username),  # type: ignore [arg-type]
            sdk.ttstr(self.server_info.password),
            sdk.ttstr(self.bot.client_name),  # type: ignore [arg-type]
        )
        result, msg = _wait_for_event(
            self,
            cast("sdk.ClientEvent", sdk.ClientEvent.CLIENTEVENT_CMD_MYSELF_LOGGEDIN),
        )
        if not result:
            return False
        self.bot.dispatch("my_login", self.server)
        self.logged_in = True

        if join_channel_on_login:
            channel_id_to_join = self.server_info.join_channel_id
            if channel_id_to_join > 0:  # Only join if channel_id is strictly positive
                self.join_channel_by_id(channel_id_to_join)
        self.init_time = time.time()
        return True

    def logout(self) -> None:
        """Log out of the server."""
        super().doLogout()
        self.logged_in = False

    def disconnect(self) -> None:
        """Disconnects from the server."""
        super().disconnect()
        self.connected = False

    async def force_reconnect(self) -> bool:
        """Manually forces a new attempt to connect and log in to the server.

        This method resets the backoff counter and then initiates the
        standard initial connection and login loop (`initial_connect_loop`).
        Useful if the instance has previously stopped trying to reconnect
        due to exhausting `max_tries` in its backoff configuration, or if
        a manual reconnection attempt is desired for other reasons.

        Note: If the instance is already connected and logged in, this
        will likely cause a disconnection before attempting to reconnect.
        Consider checking `self.connected` and `self.logged_in` before calling
        if a disconnect is not desired.

        Returns:
            bool: True if the reconnection and login were successful, False otherwise.

        """
        _log.info("Forcing reconnect attempt to %s...", self.server_info.host)
        if self.connected:
            _log.debug(
                "Force_reconnect: Instance to %s is currently "
                "connected. Disconnecting first.",
                self.server_info.host,
            )
            await self.bot.loop.run_in_executor(None, self.disconnect)
            self.connected = False
            self.logged_in = False

        return await self.initial_connect_loop()

    def change_nickname(self, nickname: str) -> None:
        """Change the nickname of the bot.

        Args:
            nickname: The new nickname.

        """
        super().doChangeNickname(sdk.ttstr(nickname))  # type: ignore [arg-type]

    def change_status(self, status_flags: int, status_message: str) -> None:
        """Change the status of the bot using combined status flags.

        This method allows setting the user's online mode (online, away, question)
        and gender simultaneously, while preserving other active status flags
        (like video/desktop transmission).

        Args:
            status_flags (int): A combined integer value representing the desired
                                  status mode and gender. This can be constructed
                                  using the `pytalk.enums.Status` helper class
                                  (e.g., `Status.online.female`).
            status_message (str): The status message to display.

        """
        current_user_obj = self.get_user(super().getMyUserID())
        current_full_status_mode = cast("int", current_user_obj.status_mode)

        new_mode_bits = status_flags & Status._MODE_MASK
        new_gender_bits = status_flags & Status._GENDER_MASK

        other_flags_mask = ~(Status._MODE_MASK | Status._GENDER_MASK)
        preserved_other_flags = current_full_status_mode & other_flags_mask

        final_status = new_mode_bits | new_gender_bits | preserved_other_flags

        super().doChangeStatus(final_status, sdk.ttstr(status_message))  # type: ignore [arg-type]

    def get_sound_devices(self) -> list[SoundDevice]:
        """Get the list of available TeamTalk sound devices, marking the default input.

        Returns:
            A list of SoundDevice objects representing the available devices.
            Returns an empty list if the SDK call fails.

        """
        default_in_id = -1
        try:
            defaults = super().getDefaultSoundDevices()
            if defaults:
                if (
                    isinstance(defaults, (tuple, list))
                    and len(defaults) == DEFAULT_SOUND_DEVICE_COUNT
                ):
                    default_in_id, _ = defaults
                else:
                    _log.warning(
                        "Unexpected return type from getDefaultSoundDevices: %s",
                        type(defaults),
                    )
            else:
                _log.warning(
                    "Call to getDefaultSoundDevices returned None or False for "
                    "instance %s",
                    self.server_info.host,
                )
        except Exception as e:  # noqa: BLE001
            _log.exception(
                "Error getting default sound devices for instance %s: %s",
                self.server_info.host,
                e,
            )

        sdk_devices = super().getSoundDevices()
        if not sdk_devices:
            _log.warning(
                "Failed to get sound device list via superclass for instance %s",
                self.server_info.host,
            )
            return []

        return [
            SoundDevice(dev, is_default_input=(dev.nDeviceID == default_in_id))
            for dev in sdk_devices
        ]

    def get_current_input_device_id(self) -> int | None:
        """Get the ID of the currently active input device for this instance.

        Note:
            This returns the ID that was stored when the input device was
            last initialized or set for this instance using set_input_device.
            It does not query the SDK directly for the current device.

        Returns:
            The ID of the current input device, or -1 if not set or unknown.

        """
        return self._current_input_device_id

    def set_input_device(self, device_id_or_name: int | str) -> bool:
        """Set and initialize the input device for this instance.

        Accepts a specific device ID (int) or the string "default" to use the
        system default input device.
        Updates the stored current input device ID on success.

        Args:
            device_id_or_name: The ID (int) of the device or the string "default".

        Returns:
            True on success, False on initialization failure or if default not found.

        Raises:
            ValueError: If the input is not a valid integer or "default".

        """
        target_device_id = -1

        if (
            isinstance(device_id_or_name, str)
            and device_id_or_name.lower() == "default"
        ):
            _log.debug(
                "Attempting to set default input device for instance %s",
                self.server_info.host,
            )
            try:
                defaults = super().getDefaultSoundDevices()
                if (
                    defaults
                    and isinstance(defaults, (tuple, list))
                    and len(defaults) == DEFAULT_SOUND_DEVICE_COUNT
                ):
                    target_device_id = defaults[0]
                    if target_device_id < 0:
                        _log.error(
                            "System returned invalid default input device ID (%s) for "
                            "instance %s",
                            target_device_id,
                            self.server_info.host,
                        )
                        return False
                    _log.info(
                        "Resolved 'default' to input device ID: %s",
                        target_device_id,
                    )
                else:
                    _log.error(
                        "Could not determine default input device for instance %s",
                        self.server_info.host,
                    )
                    return False
            except Exception as e:  # noqa: BLE001
                _log.exception(
                    "Error getting default sound devices when setting 'default': %s",
                    e,
                )
                return False
        else:
            try:
                target_device_id = int(device_id_or_name)
            except (ValueError, TypeError):
                raise ValueError(
                    "device_id_or_name must be an int or 'default', "
                    f"not {device_id_or_name}"
                ) from None

        _log.debug(
            "Setting input device for instance %s to ID: %s",
            self.server_info.host,
            target_device_id,
        )
        sdk._CloseSoundInputDevice(self._tt)
        success = sdk._InitSoundInputDevice(self._tt, target_device_id)

        if success:
            self._current_input_device_id = target_device_id
            _log.info(
                "Successfully set input device for instance %s to ID: %s",
                self.server_info.host,
                target_device_id,
            )
        else:
            self._current_input_device_id = -1
            _log.error(
                "Failed to set input device for instance %s to ID: %s",
                self.server_info.host,
                target_device_id,
            )
        return bool(success)

    def enable_voice_transmission(self, enabled: bool) -> bool:
        """Enable or disable voice transmission state for this instance.

        Args:
            enabled: True to enable voice transmission, False to disable it.

        Returns:
            True if the SDK call was successful, False otherwise.

        """
        action = "Enabling" if enabled else "Disabling"
        _log.debug(
            "%s voice transmission for instance %s", action, self.server_info.host
        )
        success = super().enableVoiceTransmission(enabled)
        if not success:
            _log.error(
                "Failed to %s voice transmission for instance %s",
                action.lower(),
                self.server_info.host,
            )
        return bool(success)

    def get_input_volume(self) -> int:
        """Get the current input gain level as percentage (0-100).

        Matches the TeamTalk Qt client's user volume scaling.

        Returns:
            int: The volume percentage (0-100). Returns 0 if the SDK call fails.

        """
        sdk_gain = sdk._GetSoundInputGainLevel(self._tt)
        if sdk_gain < 0:
            _log.warning(
                "Could not get input gain for instance %s, SDK returned %s",
                self.server_info.host,
                sdk_gain,
            )
            return 0
        return ref_volume_to_percent(sdk_gain)

    def set_input_volume(self, percentage: int) -> bool:
        """Set the input gain level from a percentage (0-100).

        Matches the TeamTalk Qt client's user volume scaling.

        Args:
            percentage (int): The desired volume percentage (0-100).

        Returns:
            bool: True on success, False otherwise.

        Raises:
            ValueError: If percentage is out of range (0-100).

        """
        if not PERCENTAGE_MIN <= percentage <= PERCENTAGE_MAX:
            raise ValueError("Percentage must be between 0 and 100")

        internal_volume = percent_to_ref_volume(float(percentage))

        _log.debug(
            "Setting input volume for instance %s to %s%% (internal: %s)",
            self.server_info.host,
            percentage,
            internal_volume,
        )
        success = sdk._SetSoundInputGainLevel(self._tt, internal_volume)
        if not success:
            _log.error(
                "Failed to set input volume for instance %s",
                self.server_info.host,
            )
        return bool(success)

    def start_streaming_media_file_to_channel(
        self, path: str, video_codec: sdk.VideoCodec | None = None
    ) -> bool:
        """Start streaming a media file to the channel.

        If no video codec is specified, it defaults to WebM VP8.

        Args:
            path (str): The path to the media file.
            video_codec (Optional[sdk.VideoCodec]): An optional video codec object.

        Returns:
            bool: True if the streaming started successfully, False otherwise.

        """
        if video_codec is None:
            codec_to_use = sdk.VideoCodec()
            codec_to_use.nCodec = CodecType.WEBM_VP8
        else:
            codec_to_use = video_codec

        return bool(
            super().startStreamingMediaFileToChannel(
                sdk.ttstr(path),  # type: ignore [arg-type]
                ctypes.byref(codec_to_use),  # type: ignore [arg-type]
            )
        )

    def stop_streaming_media_file_to_channel(self) -> bool:
        """Stop the current media file streaming to the channel.

        Returns:
            bool: True if the streaming stopped successfully, False otherwise.

        """
        return bool(super().stopStreamingMediaFileToChannel())

    def has_permission(self, permission: int) -> bool:
        """Check if the bot has a permission.

        If the user is an admin, they have all permissions.

        Args:
            permission: The permission to check for.

        Returns:
            bool: True if the bot has the permission, False otherwise.

        """
        user = super().getMyUserAccount()
        if user.uUserType == sdk.UserType.USERTYPE_ADMIN:
            return True
        user_rights = user.uUserRights
        return bool((user_rights & permission) == permission)

    def is_admin(self) -> bool:
        """Check if the bot is an admin.

        Returns:
            bool: True if the bot is an admin, False otherwise.

        """
        return self.is_user_admin(super().getMyUserID())

    def is_user_admin(self, user: TeamTalkUser | int) -> bool:
        """Check if a user is an admin.

        Args:
            user: The user to check.

        Returns:
            bool: True if the user is an admin, False otherwise.

        Raises:
            TypeError: If the user is not of type pytalk.User or int.

        """
        if isinstance(user, int):
            sdk_user = super().getUser(user)
            return bool(sdk_user.uUserType == sdk.UserType.USERTYPE_ADMIN)
        if isinstance(user, TeamTalkUser):
            return user.user_type == sdk.UserType.USERTYPE_ADMIN
        raise TypeError("User must be of type pytalk.User or int")

    def subscribe(self, user: TeamTalkUser, subscription: Subscription) -> None:
        """Subscribe to a subscription.

        Args:
            user: The user to subscribe to.
            subscription: The subscription to subscribe to.

        """
        sdk._DoSubscribe(self._tt, user.id, subscription)

    def unsubscribe(self, user: TeamTalkUser, subscription: Subscription) -> None:
        """Unsubscribes from a subscription.

        Args:
            user: The user to unsubscribe from.
            subscription: The subscription to unsubscribe from.

        """
        sdk._DoUnsubscribe(self._tt, user.id, subscription)

    def is_subscribed(self, subscription: Subscription) -> bool:
        """Check if the bot is subscribed to a subscription.

        Args:
            subscription: The subscription to check.

        Returns:
            bool: True if the bot is subscribed to the subscription, False otherwise.

        """
        current_subscriptions = cast("int", self._get_my_user().local_subscriptions)
        return (current_subscriptions & cast("int", subscription)) == cast(
            "int", subscription
        )

    def join_root_channel(self) -> None:
        """Join the root channel."""
        self.join_channel_by_id(super().getRootChannelID())

    def join_channel_by_id(self, channel_id: int, password: str = "") -> None:
        """Join a channel by its ID.

        Args:
            channel_id: The ID of the channel to join.
            password: The password of the channel to join.

        """
        super().doJoinChannelByID(channel_id, sdk.ttstr(password))  # type: ignore [arg-type]

    def join_channel(self, channel: TeamTalkChannel) -> None:
        """Join a channel.

        Args:
            channel: The channel to join.

        """
        super().doJoinChannelByID(channel.id, sdk.ttstr(channel.password))  # type: ignore [arg-type]

    def leave_channel(self) -> None:
        """Leaves the current channel."""
        super().doLeaveChannel()

    def get_channel(self, channel_id: int) -> TeamTalkChannel:
        """Get a channel by its ID.

        Args:
            channel_id: The ID of the channel to get.

        Returns:
            TeamTalkChannel: The channel.

        """
        return TeamTalkChannel(self, channel_id)

    def get_path_from_channel(self, channel: TeamTalkChannel | int) -> str:
        """Get the path of a channel.

        Args:
            channel: The channel to get the path of.

        Returns:
            str: The path of the channel.

        Raises:
            TypeError: If the channel is not of type pytalk.Channel or int.
            ValueError: If the channel is not found.

        """
        if isinstance(channel, TeamTalkChannel):
            channel = channel.id
        path = (sdk.TTCHAR * sdk.TT_STRLEN)()
        result = sdk._GetChannelPath(self._tt, channel, path)
        if not result:
            raise ValueError("Channel not found")
        if sys.platform == "win32":
            return path.value
        return sdk.ttstr(cast("sdk.TTCHAR_P", path.value))

    def get_channel_from_path(self, path: str) -> TeamTalkChannel:
        """Get a channel by its path.

        Args:
            path: The path of the channel to get.

        Returns:
            TeamTalkChannel: The channel.

        Raises:
            ValueError: If the channel is not found.

        """
        result = sdk._GetChannelIDFromPath(self._tt, sdk.ttstr(path))  # type: ignore [arg-type]
        if result == 0:
            raise ValueError("Channel not found")
        return TeamTalkChannel(self, result)

    def create_channel(
        self,
        name: str,
        parent_channel: TeamTalkChannel | int,
        topic: str = "",
        password: str = "",
        channel_type: int = ChannelType.DEFAULT,
    ) -> bool:
        """Create a channel.

        Args:
            name: The name of the channel to create.
            parent_channel: The parent channel of the channel.
            topic: The topic of the channel.
            password: The password of the channel. Leave empty for no password.
            channel_type: The type of the channel. Defaults to CHANNEL_DEFAULT.

        Raises:
            PytalkPermissionError: If the bot does not have permission
                to create channels.
            ValueError: If the channel could not be created.

        Returns:
            bool: True if the channel was created, False otherwise.

        """
        if not self.has_permission(cast("int", Permission.MODIFY_CHANNELS)):
            raise PytalkPermissionError(
                "The bot does not have permission to create channels"
            )
        if isinstance(parent_channel, TeamTalkChannel):
            parent_channel = parent_channel.id
        new_channel = sdk.Channel()
        new_channel.nParentID = parent_channel
        new_channel.szName = sdk.ttstr(name)  # type: ignore [arg-type]
        new_channel.szTopic = sdk.ttstr(topic)  # type: ignore [arg-type]
        new_channel.szPassword = sdk.ttstr(password)  # type: ignore [arg-type]
        new_channel.bPassword = password != ""
        new_channel.uChannelType = channel_type
        result = sdk._DoMakeChannel(self._tt, new_channel)
        if result == -1:
            raise ValueError("Channel could not be created")
        cmd_result, cmd_err = _wait_for_cmd(self, result, 2000)
        if not cmd_result:
            err_nr = cmd_err.nErrorNo
            if err_nr == sdk.ClientError.CMDERR_NOT_LOGGEDIN:
                raise PytalkPermissionError("The bot is not logged in")
            if err_nr == sdk.ClientError.CMDERR_NOT_AUTHORIZED:
                raise PytalkPermissionError(
                    "The bot does not have permission to create channels"
                )
            if err_nr == sdk.ClientError.CMDERR_CHANNEL_ALREADY_EXISTS:
                raise ValueError("Channel already exists")
            if err_nr == sdk.ClientError.CMDERR_CHANNEL_NOT_FOUND:
                raise ValueError(
                    "Combined channel path is too long. "
                    "Try using a shorter channel name"
                )
            if err_nr == sdk.ClientError.CMDERR_INCORRECT_CHANNEL_PASSWORD:
                raise ValueError("Channel password too long")
        return True

    def delete_channel(self, channel: TeamTalkChannel | int) -> bool:
        """Delete a channel.

        Args:
            channel: The channel to delete.

        Raises:
            TypeError: If the channel is not of type pytalk.Channel or int.
            PytalkPermissionError: If the bot doesn't have the permission to delete the
            channel.
            ValueError: If the channel is not found.

        Returns:
            bool: True if the channel was deleted.

        """
        if not self.has_permission(cast("int", Permission.MODIFY_CHANNELS)):
            raise PytalkPermissionError(
                "The bot does not have permission to delete channels"
            )
        if isinstance(channel, TeamTalkChannel):
            channel = channel.id
        result = sdk._DoRemoveChannel(self._tt, channel)
        if result == -1:
            raise ValueError("Channel could not be deleted")
        cmd_result, cmd_err = _wait_for_cmd(self, result, 2000)
        if not cmd_result:
            err_nr = cmd_err.nErrorNo
            if err_nr == sdk.ClientError.CMDERR_NOT_LOGGEDIN:
                raise PytalkPermissionError("The bot is not logged in")
            if err_nr == sdk.ClientError.CMDERR_NOT_AUTHORIZED:
                raise PytalkPermissionError(
                    "The bot does not have permission to delete channels"
                )
            if err_nr == sdk.ClientError.CMDERR_CHANNEL_NOT_FOUND:
                raise ValueError("Channel not found.")
        return True

    def make_channel_operator(
        self,
        user: TeamTalkUser | int,
        channel: TeamTalkChannel | int,
        operator_password: str = "",
    ) -> bool:
        """Make a user the channel operator.

        Args:
            user: The user to make the channel operator.
            channel: The channel to make the user the channel operator in.
            operator_password: The operator password of the channel.

        Raises:
            TypeError: If the user or channel is not of type pytalk.User or int.
            PytalkPermissionError: If the bot doesn't have the permission to make a user
            the channel operator.
            ValueError: If the user or channel is not found.

        Returns:
            bool: True if the user was made the channel operator, False otherwise.

        """
        if isinstance(user, int):
            user_obj: TeamTalkUser = self.get_user(user)
        else:
            user_obj = user
        if isinstance(channel, int):
            channel_obj: TeamTalkChannel = self.get_channel(channel)
        else:
            channel_obj = channel
        result = sdk._DoChannelOpEx(
            self._tt,
            user_obj.id,
            channel_obj.id,
            sdk.ttstr(operator_password),  # type: ignore [arg-type]
            True,
        )
        if result == -1:
            raise PytalkPermissionError(
                "The bot does not have the permission to make a user the channel "
                "operator"
            )
            return False
        cmd_result, cmd_err = _wait_for_cmd(self, result, 2000)
        if not cmd_result:
            err_nr = cmd_err.nErrorNo
            if err_nr == sdk.ClientError.CMDERR_NOT_LOGGEDIN:
                raise PytalkPermissionError("The bot is not logged in")
            if err_nr == sdk.ClientError.CMDERR_NOT_AUTHORIZED:
                raise PytalkPermissionError(
                    "The bot does not have permission to make a user the channel "
                    "operator"
                )
            if err_nr == sdk.ClientError.CMDERR_CHANNEL_NOT_FOUND:
                raise ValueError("The channel does not exist")
            if err_nr == sdk.ClientError.CMDERR_USER_NOT_FOUND:
                raise ValueError("The user does not exist")
            if err_nr == sdk.ClientError.CMDERR_INCORRECT_OP_PASSWORD:
                raise ValueError("The operator password is incorrect")
            return False
        return True

    def remove_channel_operator(
        self,
        user: TeamTalkUser | int,
        channel: TeamTalkChannel | int,
        operator_password: str = "",
    ) -> bool:
        """Remove a user as the channel operator.

        Args:
            user: The user to make the channel operator.
            channel: The channel to make the user the channel operator in.
            operator_password: The operator password of the channel.

        Raises:
            TypeError: If the user or channel is not of type pytalk.User or int.
            PytalkPermissionError: If the bot doesn't have the permission to make a user
                the channel operator.
            ValueError: If the channel or user does not exist.

        Returns:
            bool: True if the user was removed as the channel operator, False otherwise.

        """
        if isinstance(user, int):
            user_obj: TeamTalkUser = self.get_user(user)
        else:
            user_obj = user
        if isinstance(channel, int):
            channel_obj: TeamTalkChannel = self.get_channel(channel)
        else:
            channel_obj = channel
        result = sdk._DoChannelOpEx(
            self._tt,
            user_obj.id,
            channel_obj.id,
            sdk.ttstr(operator_password),  # type: ignore [arg-type]
            False,
        )
        if result == -1:
            raise PytalkPermissionError(
                "The bot does not have the permission to make a user the channel "
                "operator"
            )
            return False
        cmd_result, cmd_err = _wait_for_cmd(self, result, 2000)
        if not cmd_result:
            err_nr = cmd_err.nErrorNo
            if err_nr == sdk.ClientError.CMDERR_NOT_LOGGEDIN:
                raise PytalkPermissionError("The bot is not logged in")
            if err_nr == sdk.ClientError.CMDERR_NOT_AUTHORIZED:
                raise PytalkPermissionError(
                    "The bot does not have permission to make a user the channel "
                    "operator"
                )
            if err_nr == sdk.ClientError.CMDERR_CHANNEL_NOT_FOUND:
                raise ValueError("The channel does not exist")
            if err_nr == sdk.ClientError.CMDERR_USER_NOT_FOUND:
                raise ValueError("The user does not exist")
            if err_nr == sdk.ClientError.CMDERR_INCORRECT_OP_PASSWORD:
                raise ValueError("The operator password is incorrect")
            return False
        return True

    def get_user(self, user_id: int) -> TeamTalkUser:
        """Get a user by its ID.

        Args:
            user_id: The ID of the user to get.

        Returns:
            TeamTalkUser: The user.

        """
        return TeamTalkUser(self, user_id)

    def create_user_account(
        self,
        username: str,
        password: str,
        usertype: UserType,
        user_rights: int | None = None,
        note: str = "",
    ) -> bool:
        """Create a user account on the server.

        Args:
            username (str): The username for the new account.
            password (str): The password for the new account.
            usertype (UserType): The type of user account (e.g.,
                `pytalk.UserType.DEFAULT` or `pytalk.UserType.ADMIN`).
            user_rights (Optional[int], optional): Specific rights to assign,
                as a bitmask of `pytalk.Permission` values. If `None`
                (default), `uUserRights` is sent as `0`, and server
                defaults based on `usertype` will apply.
            note (str, optional): An optional note for the user account.
                If this argument is not provided when calling the
                function, it defaults to an empty string, which means
                no note will be set.

        Returns:
            bool: True if the command to create the account was
                successfully dispatched.

        Raises:
            ValueError: If username or password is invalid.
            PytalkPermissionError: If the bot lacks permission to create accounts
                or is not logged in.

        """
        account = sdk.UserAccount()
        account.szUsername = sdk.ttstr(username)  # type: ignore [arg-type]
        account.szPassword = sdk.ttstr(password)  # type: ignore [arg-type]
        account.uUserType = usertype
        account.szNote = sdk.ttstr(note)  # type: ignore [arg-type]

        if user_rights is not None:
            account.uUserRights = user_rights

        result = sdk._DoNewUserAccount(self._tt, account)
        if result == -1:
            raise ValueError("Username or password is invalid")
        cmd_result, cmd_err = _wait_for_cmd(self, result, 2000)
        if not cmd_result:
            err_nr = cmd_err.nErrorNo
            if err_nr == sdk.ClientError.CMDERR_INVALID_USERNAME:
                raise ValueError("Username is invalid")
            if err_nr == sdk.ClientError.CMDERR_NOT_AUTHORIZED:
                raise PytalkPermissionError(
                    "The bot does not have permission to create a user account"
                )
            if err_nr == sdk.ClientError.CMDERR_NOT_LOGGEDIN:
                raise PytalkPermissionError("The bot is not logged in")
        return True

    def delete_user_account(self, username: str) -> bool:
        """Delete a user account.

        Args:
            username: The username of the user account to delete.

        Returns:
            bool: True if the user account was deleted, False otherwise.

        Raises:
            ValueError: If the username is empty or the user account does not exist.
            PytalkPermissionError: If the user does not have permission to delete a user
                account.

        """
        if not username:
            raise ValueError("Username is empty")
        username = sdk.ttstr(username)  # type: ignore [arg-type]
        result = sdk._DoDeleteUserAccount(self._tt, username)
        if result == -1:
            raise ValueError("User account does not exist")
        cmd_result, cmd_err = _wait_for_cmd(self, result, 2000)
        if not cmd_result:
            err_nr = cmd_err.nErrorNo
            if err_nr == sdk.ClientError.CMDERR_NOT_AUTHORIZED:
                raise PytalkPermissionError(
                    "The bot does not have permission to delete a user account"
                )
            if err_nr == sdk.ClientError.CMDERR_NOT_LOGGEDIN:
                raise PytalkPermissionError("The bot is not logged in")
            if err_nr == sdk.ClientError.CMDERR_ACCOUNT_NOT_FOUND:
                raise ValueError("User account does not exist")
        return True

    async def list_user_accounts(self) -> list[TeamTalkUserAccount]:
        """List all user accounts on the server.

        Returns:
            A list of all user accounts.

        Raises:
            PytalkPermissionError: If the bot is not an admin.
            ValueError: If an unknown error occurred.

        """
        if not self.is_admin():
            raise PytalkPermissionError("The bot is not an admin")
        self.user_accounts = []
        result = sdk._DoListUserAccounts(self._tt, 0, 1000000)
        if result == -1:
            raise ValueError("Unknown error")
        await asyncio.sleep(1)
        return self.user_accounts

    def upload_file(self, channel_id: int, filepath: str) -> None:
        """Upload a local file to a channel.

        Args:
            channel_id: The ID of the channel to upload the file to.
            filepath: The path to the local file to upload.

        Raises:
            PytalkPermissionError: If the bot does not have permission to upload files.
            ValueError: If the channel ID is less than 0.
            FileNotFoundError: If the local file does not exist.

        """
        if not self.has_permission(cast("int", Permission.UPLOAD_FILES)):
            raise PytalkPermissionError("You do not have permission to upload files")
        if channel_id < 0:
            raise ValueError("Channel ID must be greater than 0")
        if not Path(filepath).exists():
            raise FileNotFoundError(f"File {filepath} does not exist")
        super().doSendFile(channel_id, sdk.ttstr(filepath))  # type: ignore [arg-type]

    def download_file(
        self, channel_id: int, remote_file_name: str, local_file_path: str
    ) -> None:
        """Download a remote file from a channel.

        Args:
            channel_id: The ID of the channel to download the file from.
            remote_file_name: The name of the remote file to download.
            local_file_path: The path to save the file to.

        Raises:
                        PytalkPermissionError: If the bot does not have permission
                        to download files.
            ValueError: If the channel ID is less than 0.

        """
        if not self.has_permission(cast("int", Permission.DOWNLOAD_FILES)):
            raise PytalkPermissionError("You do not have permission to download files")
        if channel_id < 0:
            raise ValueError("Channel ID must be greater than 0")
        remote_files = self.get_channel_files(channel_id)
        for file in remote_files:
            if sdk.ttstr(file.file_name) == remote_file_name:  # type: ignore [arg-type]
                self.download_file_by_id(
                    channel_id, cast("int", file.file_id), local_file_path
                )

    def download_file_by_id(self, channel_id: int, file_id: int, filepath: str) -> None:
        """Download a remote file from a channel by its ID.

        Args:
            channel_id: The ID of the channel to download the file from.
            file_id: The ID of the file to download.
            filepath: The path to save the file to.

        Raises:
            PytalkPermissionError: If the bot does not have permission
            to download files.

        """
        if not self.has_permission(cast("int", Permission.DOWNLOAD_FILES)):
            raise PytalkPermissionError("You do not have permission to download files")
        super().doRecvFile(channel_id, file_id, sdk.ttstr(filepath))  # type: ignore [arg-type]

    def delete_file_by_id(self, channel_id: int, file_id: int) -> None:
        """Delete a remote file from a channel by its ID.

        Args:
            channel_id: The ID of the channel to delete the file from.
            file_id: The ID of the file to delete.

        Raises:
            PytalkPermissionError: If the bot does not have permission to delete files.

        """
        if not self.is_admin():
            raise PytalkPermissionError("You do not have permission to delete files")
        super().doDeleteFile(channel_id, file_id)

    def get_channel_files(self, channel_id: int) -> list[RemoteFile]:
        """Get a list of remote files in a channel.

        Args:
            channel_id: The ID of the channel to get the files from.

        Returns:
            List[RemoteFile]: A list of remote files in the channel.

        """
        files = super().getChannelFiles(channel_id)
        return [RemoteFile(self, file) for file in files]

    def move_user(
        self, user: TeamTalkUser | int, channel: TeamTalkChannel | int
    ) -> None:
        """Move a user to a channel.

        Args:
            user: The user to move.
            channel: The channel to move the user to.

        Raises:
            PytalkPermissionError: If the bot does not have permission to move users.
            TypeError: If the user or channel is not a subclass of User or Channel.

        """
        if not self.has_permission(cast("int", Permission.MOVE_USERS)):
            raise PytalkPermissionError("You do not have permission to move users")
        _log.debug("Moving user %s to channel %s", user, channel)
        self._do_cmd(user, channel, sdk._DoMoveUser)

    def kick_user(
        self, user: TeamTalkUser | int, channel: TeamTalkChannel | int
    ) -> bool:
        """Kicks a user from a channel or the server.

        Args:
            user: The user to kick.
            channel: The channel to kick the user from. If 0, the user will be kicked
                from the server. # noqa

        Raises:
            PytalkPermissionError: If the bot does not have permission to kick users.
            TypeError: If the user or channel is not a subclass of User or Channel.
            ValueError: If the user or channel is not found.

        """
        if channel == 0:  # server
            if not self.has_permission(cast("int", Permission.KICK_USERS)):
                raise PytalkPermissionError("You do not have permission to kick users")
            _log.debug("Kicking user %s from channel %s", user, channel)
            result = self._do_cmd(user, channel, sdk._DoKickUser)
        else:  # channel
            channel_id = (
                channel.id if isinstance(channel, TeamTalkChannel) else int(channel)
            )
            can_kick = self.has_permission(
                cast("int", Permission.KICK_USERS_FROM_CHANNEL)
            ) or sdk._IsChannelOperator(self._tt, super().getMyUserID(), channel_id)
            if not can_kick:
                raise PytalkPermissionError(
                    "You do not have permission to kick users from channels"
                )
            result = self._do_cmd(user, channel_id, sdk._DoKickUser)

        if result == -1:
            raise ValueError("SDK failed to dispatch the kick command.")

        cmd_result, cmd_err = _wait_for_cmd(self, result, 2000)
        if not cmd_result:
            err_nr = cmd_err.nErrorNo
            if err_nr == sdk.ClientError.CMDERR_USER_NOT_FOUND:
                raise ValueError("User not found")
            if err_nr == sdk.ClientError.CMDERR_CHANNEL_NOT_FOUND:
                raise ValueError("Channel not found")
            raise TeamTalkError(f"Kick command failed with server error: {err_nr}")
        return cmd_result

    def ban_user(
        self, user: TeamTalkUser | int, channel: TeamTalkChannel | int
    ) -> bool:
        """Bans a user from a channel or the server.

        Args:
            user: The user to ban.
            channel: The channel to ban the user from. If 0, the user will be banned
                from the server. # noqa

        Raises:
            PytalkPermissionError: If the bot does not have permission to ban users.
            TypeError: If the user or channel is not a subclass of User or Channel.
            ValueError: If the user is not found.

        """
        if not self.has_permission(cast("int", Permission.BAN_USERS)):
            raise PytalkPermissionError("You do not have permission to ban users")
        _log.debug("Banning user %s from channel %s", user, channel)
        result = self._do_cmd(user, channel, sdk._DoBanUser)
        if result == -1:
            raise ValueError("SDK failed to dispatch the ban command.")

        cmd_result, cmd_err = _wait_for_cmd(self, result, 2000)
        if not cmd_result:
            err_nr = cmd_err.nErrorNo
            if err_nr == sdk.ClientError.CMDERR_USER_NOT_FOUND:
                raise ValueError("User not found")
            raise TeamTalkError(f"Ban command failed with server error: {err_nr}")
        return cmd_result

    def unban_user(self, ip: str, channel: TeamTalkChannel | int) -> None:
        """Unbans a user from the server.

        Args:
            ip: The IP address of the user to unban.
            channel: The channel to unban the user from. If 0, the user will be
                unbanned from the server. # noqa

        Raises:
            PytalkPermissionError: If the bot does not have permission to unban users.

        """
        if not self.has_permission(cast("int", Permission.UNBAN_USERS)):
            raise PytalkPermissionError("You do not have permission to unban users")
        if not isinstance(ip, str):
            raise TypeError("IP must be a string")
        if not isinstance(channel, (TeamTalkChannel, int)):
            raise TypeError("Channel must be a subclass of Channel or a channel ID")
        channel_id = channel
        if isinstance(channel, TeamTalkChannel):
            channel_id = channel.id
        _log.debug("Unbanning user %s", ip)
        sdk._DoUnBanUser(self._tt, sdk.ttstr(ip), channel_id)  # type: ignore [arg-type]

    async def list_banned_users(self) -> list[TeamTalkBannedUserAccount]:
        """List all banned users.

        Returns:
            List[BannedUserAccount]: A list of banned users.

        Raises:
            PytalkPermissionError: If the bot is not an admin.
            ValueError: If an unknown error occurs.

        """
        if not self.is_admin():
            raise PytalkPermissionError("The bot is not an admin")
        self.banned_users = []
        result = sdk._DoListBans(self._tt, 0, 0, 1000000)
        if result == -1:
            raise ValueError("Unknown error")
        await asyncio.sleep(1)
        return self.banned_users

    def get_server_statistics(self, timeout: int) -> TeamTalkServerStatistics:
        """Get the statistics from the server.

        Args:
            timeout: The time to wait before assuming that getting the servers
                statistics failed.

        Raises:
            TimeoutError: If the server statistics are not received with in the given
                time.

        Returns:
            The pytalk.statistics object representing the servers statistics.

        """
        sdk._DoQueryServerStats(self._tt)
        result, msg = _wait_for_event(
            self,
            cast("sdk.ClientEvent", sdk.ClientEvent.CLIENTEVENT_CMD_SERVERSTATISTICS),
            timeout * 1000,
        )
        if not result:
            raise TimeoutError("The request for server statistics timed out.")
        return TeamTalkServerStatistics(self, msg.serverstatistics)

    def _send_message(self, message: sdk.TextMessage, **kwargs: object) -> None:
        """Send a message.

        Args:
            message: The message to send.
            delay: The delay in seconds before sending the message. Defaults to 0 which
                means no delay. # noqa
            **kwargs: Keyword arguments. Reserved for future use.


        Raises:
            TypeError: If the message is not a subclass of Message.

        """
        if not isinstance(message, sdk.TextMessage):
            raise TypeError("Message must be a subclass of sdk.TextMessage")
        if not issubclass(type(message), sdk.TextMessage):
            raise TypeError("Message must be a subclass of sdk.TextMessage")
        delay = cast("float", kwargs.get("delay", 0))
        _do_after(
            delay,
            lambda: self.doTextMessage(message),
        )

    async def _process_events(self) -> None:  # noqa: C901, PLR0911, PLR0912, PLR0915
        """Process events from the server.

        This is automatically called by pytalk.Bot.
        """
        msg = super().getMessage(100)
        event = msg.nClientEvent

        if event == sdk.ClientEvent.CLIENTEVENT_NONE:
            return
        if event == sdk.ClientEvent.CLIENTEVENT_USER_FIRSTVOICESTREAMPACKET:
            return

        if event == sdk.ClientEvent.CLIENTEVENT_CMD_MYSELF_KICKED:
            self.connected = False
            self.logged_in = False

            self.bot.dispatch(
                "my_kicked_from_channel", TeamTalkChannel(self, msg.nSource)
            )

            if self.reconnect_enabled:
                _log.info(
                    "Kicked from %s. Attempting to reconnect...",
                    self.server_info.host,
                )
                asyncio.create_task(self._reconnect())
            return
        if event == sdk.ClientEvent.CLIENTEVENT_CON_LOST:
            self.connected = False
            self.logged_in = False
            self.bot.dispatch("my_connection_lost", self.server)
            if self.reconnect_enabled:
                _log.info(
                    "Connection lost to %s. Attempting to reconnect...",
                    self.server_info.host,
                )
                asyncio.create_task(self._reconnect())
            return

        if event == sdk.ClientEvent.CLIENTEVENT_USER_STATECHANGE:
            user_id = msg.user.nUserID
            current_user_state = msg.user.uUserState
            if current_user_state & sdk.UserState.USERSTATE_VOICE:
                sdk._EnableAudioBlockEventEx(
                    self._tt, user_id, sdk.StreamType.STREAMTYPE_VOICE, None, True
                )
            else:
                sdk._EnableAudioBlockEventEx(
                    self._tt, user_id, sdk.StreamType.STREAMTYPE_VOICE, None, False
                )
            return
        if event == sdk.ClientEvent.CLIENTEVENT_USER_AUDIOBLOCK:
            sdk_audio_block_ptr = None
            py_sdk_audio_block_struct_instance = None
            source_id = msg.nSource
            with self._audio_sdk_lock:
                stream_type_enum = sdk.StreamType(msg.nStreamType)
                sdk_audio_block_ptr = _AcquireUserAudioBlock(
                    self._tt, stream_type_enum, source_id
                )
                if not sdk_audio_block_ptr:
                    return
                py_sdk_audio_block_struct_instance = sdk.AudioBlock()
                try:
                    ctypes.memmove(
                        ctypes.addressof(py_sdk_audio_block_struct_instance),
                        sdk_audio_block_ptr,
                        ctypes.sizeof(py_sdk_audio_block_struct_instance),
                    )
                except OSError:
                    _ReleaseUserAudioBlock(self._tt, sdk_audio_block_ptr)
                    return
                _ReleaseUserAudioBlock(self._tt, sdk_audio_block_ptr)
            py_audio_block_wrapper: AudioBlock | MuxedAudioBlock | None = None
            try:
                if source_id == sdk.TT_MUXED_USERID:
                    py_audio_block_wrapper = MuxedAudioBlock(
                        py_sdk_audio_block_struct_instance
                    )
                    self.bot.dispatch("muxed_audio", py_audio_block_wrapper)
                else:
                    user = TeamTalkUser(self, source_id)
                    py_audio_block_wrapper = AudioBlock(
                        user, py_sdk_audio_block_struct_instance
                    )
                    self.bot.dispatch("user_audio", py_audio_block_wrapper)
            except Exception as e:  # noqa: BLE001
                _log.exception(
                    "CLIENTEVENT_USER_AUDIOBLOCK: Error during Python wrapper "
                    "creation or dispatch for source_id %s. Error: %s",
                    source_id,
                    e,
                )
            return
        if event == sdk.ClientEvent.CLIENTEVENT_CMD_USER_JOINED:
            user_joined = TeamTalkUser(self, msg.user)
            if user_joined.id == super().getMyUserID():
                sdk._EnableAudioBlockEventEx(
                    self._tt,
                    sdk.TT_MUXED_USERID,
                    sdk.StreamType.STREAMTYPE_VOICE,
                    None,
                    True,
                )
            self.bot.dispatch("user_join", user_joined, user_joined.channel)
            return
        if event == sdk.ClientEvent.CLIENTEVENT_CMD_USER_LEFT:
            user_left = TeamTalkUser(self, msg.user)
            channel_left_from = TeamTalkChannel(self, msg.nSource)
            if user_left.id == super().getMyUserID():
                sdk._EnableAudioBlockEventEx(
                    self._tt,
                    sdk.TT_MUXED_USERID,
                    sdk.StreamType.STREAMTYPE_VOICE,
                    None,
                    False,
                )
            self.bot.dispatch("user_left", user_left, channel_left_from)
            return
        if event == sdk.ClientEvent.CLIENTEVENT_CMD_USER_LOGGEDIN:
            self.bot.dispatch("user_login", TeamTalkUser(self, msg.user))
            return
        if event == sdk.ClientEvent.CLIENTEVENT_CMD_USER_LOGGEDOUT:
            self.bot.dispatch("user_logout", TeamTalkUser(self, msg.user))
            return
        if event == sdk.ClientEvent.CLIENTEVENT_CMD_USER_UPDATE:
            self.bot.dispatch("user_update", TeamTalkUser(self, msg.user))
            return

        if event == sdk.ClientEvent.CLIENTEVENT_CMD_USER_TEXTMSG:
            message: Message | None = None
            if msg.textmessage.nMsgType == sdk.TextMsgType.MSGTYPE_USER:
                message = DirectMessage(self, msg.textmessage)
            elif msg.textmessage.nMsgType == sdk.TextMsgType.MSGTYPE_CHANNEL:
                message = ChannelMessage(self, msg.textmessage)
            elif msg.textmessage.nMsgType == sdk.TextMsgType.MSGTYPE_BROADCAST:
                message = BroadcastMessage(self, msg.textmessage)
            elif msg.textmessage.nMsgType == sdk.TextMsgType.MSGTYPE_CUSTOM:
                message = CustomMessage(self, msg.textmessage)
            if message:
                self.bot.dispatch("message", message)
            return

        if event == sdk.ClientEvent.CLIENTEVENT_CMD_CHANNEL_NEW:
            self.bot.dispatch("channel_new", TeamTalkChannel(self, msg.channel))
            return
        if event == sdk.ClientEvent.CLIENTEVENT_CMD_CHANNEL_UPDATE:
            self.bot.dispatch("channel_update", TeamTalkChannel(self, msg.channel))
            return
        if event == sdk.ClientEvent.CLIENTEVENT_CMD_CHANNEL_REMOVE:
            self.bot.dispatch("channel_delete", TeamTalkChannel(self, msg.channel))
            return

        if event == sdk.ClientEvent.CLIENTEVENT_CMD_FILE_NEW:
            self.bot.dispatch("file_new", RemoteFile(self, msg.remotefile))
            return
        if event == sdk.ClientEvent.CLIENTEVENT_CMD_FILE_REMOVE:
            self.bot.dispatch("file_delete", RemoteFile(self, msg.remotefile))
            return

        if event == sdk.ClientEvent.CLIENTEVENT_CMD_SERVER_UPDATE:
            self.bot.dispatch("server_update", self.server)
            return
        if event == sdk.ClientEvent.CLIENTEVENT_CMD_SERVERSTATISTICS:
            self.bot.dispatch(
                "server_statistics",
                TeamTalkServerStatistics(self, msg.serverstatistics),
            )
            return

        if event == sdk.ClientEvent.CLIENTEVENT_CMD_USERACCOUNT_NEW:
            account = TeamTalkUserAccount(self, msg.useraccount)
            self.bot.dispatch("user_account_new", account)
            return
        if event == sdk.ClientEvent.CLIENTEVENT_CMD_USERACCOUNT_REMOVE:
            account = TeamTalkUserAccount(self, msg.useraccount)
            self.bot.dispatch("user_account_remove", account)
            return
        if event == sdk.ClientEvent.CLIENTEVENT_CMD_USERACCOUNT:  # Internal
            account = TeamTalkUserAccount(self, msg.useraccount)
            self.user_accounts.append(account)
            return
        if event == sdk.ClientEvent.CLIENTEVENT_CMD_BANNEDUSER:  # Internal
            banned_user_struct = sdk.BannedUser()
            ctypes.memmove(
                ctypes.byref(banned_user_struct),
                ctypes.byref(msg.useraccount),
                ctypes.sizeof(sdk.BannedUser),
            )
            banned_user = TeamTalkBannedUserAccount(
                self, cast("Any", banned_user_struct)
            )
            self.banned_users.append(banned_user)
            return

        if event not in (
            sdk.ClientEvent.CLIENTEVENT_CMD_PROCESSING,
            sdk.ClientEvent.CLIENTEVENT_CMD_ERROR,
            sdk.ClientEvent.CLIENTEVENT_CMD_SUCCESS,
            sdk.ClientEvent.CLIENTEVENT_AUDIOINPUT,
        ):
            _log.warning("Unhandled event: %s", event)

    async def initial_connect_loop(self) -> bool:
        """Attempt to establish an initial connection and login to the server.

        This method will loop, attempting to connect and then log in,
        using the configured backoff strategy if attempts fail.
        The backoff mechanism is reset before the first attempt and
        upon successful connection and login.

        Returns:
            bool: True if connection and login were successful within retry limits,
                  False otherwise.

        """
        _log.info("Attempting initial connection to %s...", self.server_info.host)
        self._backoff.reset()

        while True:
            connected_ok = await self.bot.loop.run_in_executor(None, self.connect)

            if connected_ok:
                _log.info(
                    "Successfully connected to %s. Attempting login...",
                    self.server_info.host,
                )
                logged_in_ok = await self.bot.loop.run_in_executor(None, self.login)
                if logged_in_ok:
                    _log.info("Successfully logged in to %s.", self.server_info.host)
                    self._backoff.reset()
                    return True
                _log.warning(
                    "Login failed for %s after successful connection.",
                    self.server_info.host,
                )
            else:
                _log.warning(
                    "Initial connection attempt failed for %s.",
                    self.server_info.host,
                )

            delay = self._backoff.delay()
            if delay is None:
                _log.error(
                    "Max retries exceeded for initial connection to %s. "
                    "Stopping attempts.",
                    self.server_info.host,
                )
                return False

            _log.info(
                "Will retry initial connection to %s in %.2f seconds...",
                self.server_info.host,
                delay,
            )
            await asyncio.sleep(delay)

<<<<<<< HEAD
    async def _reconnect(self, initial_delay: float) -> None:
        await asyncio.sleep(initial_delay)

        _log.info(
            "Starting reconnection process to %s after initial delay of %.2fs.",
            self.server_info.host,
            initial_delay,
        )

        _log.debug(
            "Attempting explicit disconnect for %s before reconnection loop.",
            self.server_info.host,
        )
        await self.bot.loop.run_in_executor(None, self.disconnect)
        _log.info(
            "Explicit disconnect executed for %s. Proceeding to reconnection attempts.",
            self.server_info.host,
        )
=======
    async def _reconnect(self) -> None:
        while True:
            delay = self._backoff.delay()
            if delay is None:
                _log.error(
                    "Max retries exceeded for reconnecting to %s. Stopping attempts.",
                    self.server_info.host,
                )
                return

            _log.info(
                "Will retry reconnect to %s in %.2f seconds...",
                self.server_info.host,
                delay,
            )
            await asyncio.sleep(delay)
>>>>>>> 1ce9828e

            _log.info(
                "Attempting reconnect to %s (attempt %s)...",
                self.server_info.host,
                self._backoff.attempts,
            )

            await self.bot.loop.run_in_executor(None, self.disconnect)

            connected_ok = await self.bot.loop.run_in_executor(None, self.connect)

            if connected_ok:
                _log.info(
                    "Re-established connection to %s. Attempting login...",
                    self.server_info.host,
                )
                logged_in_ok = await self.bot.loop.run_in_executor(
                    None, self.login, True
                )
                if logged_in_ok:
                    _log.info(
                        "Successfully reconnected and logged in to %s.",
                        self.server_info.host,
                    )
                    self._backoff.reset()
                    return
                _log.warning(
                    "Login failed for %s after successful reconnect.",
                    self.server_info.host,
                )
            else:
                _log.warning(
                    "Reconnect attempt %s failed for %s.",
                    self._backoff.attempts,
                    self.server_info.host,
                )

<<<<<<< HEAD
            next_delay = self._backoff.delay()

            if next_delay is None:
                _log.error(
                    "Max retries exceeded for reconnecting to %s. Stopping attempts.",
                    self.server_info.host,
                )
                return

            _log.info(
                "Will retry reconnect to %s in %.2f seconds...",
                self.server_info.host,
                next_delay,
            )
            await asyncio.sleep(next_delay)

=======
>>>>>>> 1ce9828e
    def _get_channel_info(self, channel_id: int) -> tuple[sdk.Channel, str]:
        _channel = super().getChannel(channel_id)
        _channel_path = sdk.ttstr(super().getChannelPath(channel_id))
        return _channel, _channel_path

    def _get_my_permissions(self) -> int:
        return cast("int", sdk._GetMyUserRights(self._tt))

    def _get_my_user(self) -> TeamTalkUser:
        return self.get_user(super().getMyUserID())

    def _do_cmd(
        self,
        user: TeamTalkUser | int,
        channel: TeamTalkChannel | int,
        func: Callable[..., Any] | str,
    ) -> int:
        if not isinstance(user, (TeamTalkUser, int)):
            raise TypeError("User must be a pytalk.User or a user id")
        if not isinstance(channel, (TeamTalkChannel, int)):
            raise TypeError("Channel must be a pytalk.Channel or a channel id")
        user_id: int = user.id if isinstance(user, TeamTalkUser) else user
        channel_id = channel.id if isinstance(channel, TeamTalkChannel) else channel

        sdk_func = getattr(sdk, func) if isinstance(func, str) else func

        return cast("int", sdk_func(self._tt, user_id, channel_id))<|MERGE_RESOLUTION|>--- conflicted
+++ resolved
@@ -1581,26 +1581,6 @@
             )
             await asyncio.sleep(delay)
 
-<<<<<<< HEAD
-    async def _reconnect(self, initial_delay: float) -> None:
-        await asyncio.sleep(initial_delay)
-
-        _log.info(
-            "Starting reconnection process to %s after initial delay of %.2fs.",
-            self.server_info.host,
-            initial_delay,
-        )
-
-        _log.debug(
-            "Attempting explicit disconnect for %s before reconnection loop.",
-            self.server_info.host,
-        )
-        await self.bot.loop.run_in_executor(None, self.disconnect)
-        _log.info(
-            "Explicit disconnect executed for %s. Proceeding to reconnection attempts.",
-            self.server_info.host,
-        )
-=======
     async def _reconnect(self) -> None:
         while True:
             delay = self._backoff.delay()
@@ -1617,7 +1597,6 @@
                 delay,
             )
             await asyncio.sleep(delay)
->>>>>>> 1ce9828e
 
             _log.info(
                 "Attempting reconnect to %s (attempt %s)...",
@@ -1655,25 +1634,6 @@
                     self.server_info.host,
                 )
 
-<<<<<<< HEAD
-            next_delay = self._backoff.delay()
-
-            if next_delay is None:
-                _log.error(
-                    "Max retries exceeded for reconnecting to %s. Stopping attempts.",
-                    self.server_info.host,
-                )
-                return
-
-            _log.info(
-                "Will retry reconnect to %s in %.2f seconds...",
-                self.server_info.host,
-                next_delay,
-            )
-            await asyncio.sleep(next_delay)
-
-=======
->>>>>>> 1ce9828e
     def _get_channel_info(self, channel_id: int) -> tuple[sdk.Channel, str]:
         _channel = super().getChannel(channel_id)
         _channel_path = sdk.ttstr(super().getChannelPath(channel_id))
